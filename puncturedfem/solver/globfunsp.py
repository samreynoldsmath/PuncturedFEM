--- conflicted
+++ resolved
@@ -177,13 +177,8 @@
         for e in mesh_cell.get_edges():
             b = self.edge_spaces[e.idx]
             edge_spaces.append(b)
-<<<<<<< HEAD
-        local_fun_sp = LocalFunctionSpace(
+        local_fun_sp = LocalPoissonSpace(
             mesh_cell,
-=======
-        V_K = LocalPoissonSpace(
-            K,
->>>>>>> 6692e299
             edge_spaces,
             self.deg,
             verbose=verbose,
