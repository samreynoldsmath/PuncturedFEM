--- conflicted
+++ resolved
@@ -1,7 +1,6 @@
 # Changelog
 
 
-<<<<<<< HEAD
 ## [Unreleased]
 ### Examples
 - [x] remove import management boilerplate from examples
@@ -14,16 +13,9 @@
     - [ ] local function spaces
     - [ ] FEM solver
 - [ ] add: mathematical background
-### Maintenance
-- [ ] update dependencies
-    - [ ] add `Deprecated` package to `poetry` requirements
-    - [x] delete `requirements.txt`
-    - [x] include only development dependencies in `requirements-dev.txt`
-    - [ ] reduce Python and package versions to minimum possible
-
-## [v0.4.4] - 2024 Apr 07
-=======
-## [v0.4.5]
+
+
+## [v0.4.5] - 2024 Apr 24
 ### Maintenance
 - [x] change dependency: Python 3.9 (was 3.11)
 - [x] change dependency: `scipy` 1.12 (was 1.11)
@@ -32,8 +24,7 @@
 - [x] fix: use `Union` for type hints rather than ` | ` operator (to support Python 3.9)
 
 
-## [v0.4.4] - 2024 Mar 07
->>>>>>> 3d3c33e3
+## [v0.4.4] - 2024 Apr 07
 ### Documentation
 - [x] change: `README.md`
     - [x] add: installation instructions with `pip`
