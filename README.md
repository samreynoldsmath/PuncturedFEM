--- conflicted
+++ resolved
@@ -51,12 +51,8 @@
 ```
 
 ### Dependencies
-<<<<<<< HEAD
-This project is written in Python 3.11 and uses the following packages:
+This project requires Python 3.9 or higher and uses the following packages:
 - [Deprecated](https://github.com/tantale/deprecated) (deprecation warnings)
-=======
-This project requires Python 3.9 or higher and uses the following packages:
->>>>>>> 3d3c33e3
 - [matplotlib](https://matplotlib.org/) (plotting)
 - [numba](https://numba.pydata.org/) (just-in-time compilation)
 - [numpy](https://numpy.org/) (arrays, FFT)
