[tool.poetry]
name = "puncturedfem"
version = "0.4.5"
authors = ["Sam Reynolds <sreyn@proton.me>"]
description = "A finite element method on meshes with curvilinear and multiply connected cells."
readme = "README.md"
license = "GNU General Public License v3.0"
packages = [{include = "puncturedfem"}]

[tool.poetry.dependencies]
<<<<<<< HEAD
python = "^3.11"
Deprecated = "^1.2.14"
=======
python = "^3.9"
deprecated = "^1.2.14"
>>>>>>> 3d3c33e3
matplotlib = "^3.8.0"
numba = "^0.59.1"
numpy = "^1.26.0"
scipy = "^1.12.0"
tqdm = "^4.66.1"

[project]
classifiers = [
  "Programming Language :: Python :: 3",
  "License :: OSI Approved :: MIT License",
  "Operating System :: OS Independent",
]

[project.urls]
Homepage = "https://github.com/samreynoldsmath/PuncturedFEM"
Issues = "https://github.com/samreynoldsmath/PuncturedFEM/issues"

[build-system]
requires = ["poetry-core"]
build-backend = "poetry.core.masonry.api"

[tool.black]
line-length = 80

[tool.pytest.ini_options]
filterwarnings = ["error"]

[tool.pylint."messages control"]
max-line-length = 80
disable = [
    "duplicate-code", # mesh/edge libraries have similar code
    "invalid-name", # use good-names
    "too-many-branches", # split up functions
    "too-many-nested-blocks", # split up functions
    "too-many-arguments",
    "too-many-locals",
    "too-many-instance-attributes", # use dataclasses?
    "too-many-public-methods", # make more private?
    "too-many-statements"
    ]
good-names = [
    "a","b","c","d","e","f","g","h","i","j","k","l","m",
    "n","o","p","q","r","s","t","u","v","w","x","y","z",
    "A","B","C","D","E","F","G","H","I","J","K","L","M",
    "N","O","P","Q","R","S","T","U","V","W","X","Y","Z",
    "xi",
    "x0", "x1", "x2",
    "y0", "y1", "y2",
    "z0", "z1", "z2",
    "Px", "Py", "Qx", "Qy",
    "TOL",
    "PHI", "PHI_nd", "PHI_wnd",
    "ii", "jj", "ij",
    "dx", "dy", "dz", "xy",
    "pt",
    "_"
    ]<|MERGE_RESOLUTION|>--- conflicted
+++ resolved
@@ -8,13 +8,8 @@
 packages = [{include = "puncturedfem"}]
 
 [tool.poetry.dependencies]
-<<<<<<< HEAD
-python = "^3.11"
+python = "^3.9"
 Deprecated = "^1.2.14"
-=======
-python = "^3.9"
-deprecated = "^1.2.14"
->>>>>>> 3d3c33e3
 matplotlib = "^3.8.0"
 numba = "^0.59.1"
 numpy = "^1.26.0"
